--- conflicted
+++ resolved
@@ -26,86 +26,44 @@
     """测试基础问答功能"""
     logger.info("=== 测试基础问答功能 ===")
 
-<<<<<<< HEAD
-    qa_service = QAService()
-    try:
-        questions = [
-            "2024年居民人均粮食消耗量是多少？",
-            # "2021年全国的乡镇级区划数有多少个？",
-            # "2018年全国的街道办事处的数量是多少？",
-        ]
-        kb_id = 1
-
-        for i, question in enumerate(questions, 1):
-            logger.info(f"测试问题 {i}: {question}")
-            
-            result = await qa_service.answer_question(question=question, kb_id=kb_id, limit=8)
-
-            print(f"\n=== 问题 {i} 结果 ===")
-            if result.get("success"):
-                print_markdown_result(result)
-            else:
-                print(f"错误: {result.get('error')}")
-
-    except Exception as e:
-        logger.error(f"基础问答测试失败: {str(e)}")
-    finally:
-        qa_service.close()
-=======
-    # 使用上下文管理器确保资源正确关闭
     with QAService() as qa_service:
         try:
-            # 测试多个问题
             questions = [
+                "2024年居民人均粮食消耗量是多少？",
                 "2024年全国的地级市数有多少个？",
                 "2021年全国的乡镇级区划数有多少个？",
-                "2018年全国的街道办事处的数量是多少？",
             ]
             kb_id = 1
 
             for i, question in enumerate(questions, 1):
                 logger.info(f"测试问题 {i}: {question}")
-                
-                # 增加limit参数以获取更多结果
-                result = await qa_service.answer_question(question=question, kb_id=kb_id, limit=8)
+
+                result = await qa_service.answer_question(
+                    question=question, kb_id=kb_id, limit=8
+                )
 
                 print(f"\n=== 问题 {i} 结果 ===")
+                # 打印完整的 JSON 结果
                 print(f"问题: {question}")
-                print(f"结果: {json.dumps(result, ensure_ascii=False, indent=2)}")
-                
-                # 显示所有查到的块
-                if result.get("success") and result.get("sources"):
-                    print(f"\n=== 查到的所有块 (共{len(result['sources'])}个) ===")
-                    for j, source in enumerate(result["sources"], 1):
-                        print(f"\n块 {j}:")
-                        print(f"  内容: {source.get('content', '')[:200]}...")
-                        print(f"  类型: {source.get('chunk_type', '')}")
-                        print(f"  相似度分数: {source.get('similarity_score', 0):.3f}")
-                        print(f"  块ID: {source.get('chunk_id', '')}")
+                print(
+                    f"原始结果 (JSON): {json.dumps(result, ensure_ascii=False, indent=2)}"
+                )
+
+                # 如果成功，再用更友好的格式打印
+                if result.get("success"):
+                    print(f"\n--- 格式化输出 ---")
+                    print_markdown_result(result)
                 else:
-                    print(f"问题 {i} 没有找到相关结果")
+                    print(f"问题 {i} 没有找到相关结果或出现错误: {result.get('error')}")
 
         except Exception as e:
             logger.error(f"基础问答测试失败: {str(e)}")
->>>>>>> 16b9cc62
 
 
 async def test_table_qa():
     """测试表格相关问答"""
     logger.info("=== 测试表格相关问答 ===")
 
-<<<<<<< HEAD
-    qa_service = QAService()
-    try:
-        question = "表格中显示了哪些大学的招生数据？"
-        kb_id = 1
-
-        result = await qa_service.answer_question(question=question, kb_id=kb_id)
-        if result.get("success"):
-            print_markdown_result(result)
-        else:
-            print(f"错误: {result.get('error')}")
-=======
     with QAService() as qa_service:
         try:
             # 测试表格数据问题
@@ -113,9 +71,10 @@
             kb_id = 1
 
             result = await qa_service.answer_question(question=question, kb_id=kb_id)
-
-            print(f"表格问答结果: {json.dumps(result, ensure_ascii=False, indent=2)}")
->>>>>>> 16b9cc62
+            if result.get("success"):
+                print_markdown_result(result)
+            else:
+                print(f"错误: {result.get('error')}")
 
         except Exception as e:
             logger.error(f"表格问答测试失败: {str(e)}")
